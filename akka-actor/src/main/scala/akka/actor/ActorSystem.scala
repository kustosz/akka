--- conflicted
+++ resolved
@@ -56,14 +56,7 @@
   def create(): ActorSystem = apply()
   def apply(): ActorSystem = apply("default")
 
-<<<<<<< HEAD
   class Settings(cfg: Config, val name: String) {
-    private def referenceConfig: Config =
-      ConfigFactory.parseResource(classOf[ActorSystem], "/akka-actor-reference.conf",
-        ConfigParseOptions.defaults.setAllowMissing(false))
-    val config: ConfigRoot = ConfigFactory.emptyRoot("akka-actor").withFallback(cfg).withFallback(referenceConfig).resolve()
-=======
-  class Settings(cfg: Config) {
 
     // Verify that the Config is sane and has our reference config.
     val config: Config =
@@ -77,7 +70,6 @@
           cfg2.checkValid(ConfigFactory.defaultReference, "akka")
           cfg2
       }
->>>>>>> db075d09
 
     import scala.collection.JavaConverters._
     import config._
