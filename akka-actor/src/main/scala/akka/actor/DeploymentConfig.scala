/**
 * Copyright (C) 2009-2011 Typesafe Inc. <http://www.typesafe.com>
 */

package akka.actor

import akka.config.Config
import akka.routing.RouterType

/**
 * Module holding the programmatic deployment configuration classes.
 * Defines the deployment specification.
 * Most values have defaults and can be left out.
 *
 * @author <a href="http://jonasboner.com">Jonas Bon&#233;r</a>
 */
object DeploymentConfig {

  // --------------------------------
  // --- Deploy
  // --------------------------------
  case class Deploy(
    address: String,
    recipe: Option[ActorRecipe],
    routing: Routing = Direct,
    scope: Scope = Local) {
    Address.validate(address)
  }

  // --------------------------------
  // --- Actor Recipe
  // --------------------------------
  case class ActorRecipe(implementationClass: Class[_ <: Actor]) //TODO Add ActorConfiguration here

  // --------------------------------
  // --- Routing
  // --------------------------------
  sealed trait Routing
  case class CustomRouter(router: AnyRef) extends Routing

  // For Java API
  case class Direct() extends Routing
  case class RoundRobin() extends Routing
  case class Random() extends Routing
  case class LeastCPU() extends Routing
  case class LeastRAM() extends Routing
  case class LeastMessages() extends Routing

  // For Scala API
  case object Direct extends Routing
  case object RoundRobin extends Routing
  case object Random extends Routing
  case object LeastCPU extends Routing
  case object LeastRAM extends Routing
  case object LeastMessages extends Routing

  // --------------------------------
  // --- Scope
  // --------------------------------
  sealed trait Scope
  case class Clustered(
    preferredNodes: Iterable[Home] = Vector(Node(Config.nodename)),
    replicas: ReplicationFactor = ZeroReplicationFactor,
    replication: ReplicationScheme = Transient) extends Scope

  // For Java API
  case class Local() extends Scope

  // For Scala API
  case object Local extends Scope

  // --------------------------------
  // --- Home
  // --------------------------------
  sealed trait Home
//  case class Host(hostName: String) extends Home
  case class Node(nodeName: String) extends Home
//  case class IP(ipAddress: String) extends Home

  // --------------------------------
  // --- Replicas
  // --------------------------------
  sealed case class ReplicationFactor(val factor: Int) {
    if (factor < 0) throw new IllegalArgumentException("replication-factor can not be negative")
  }

  // For Java API
  case class AutoReplicationFactor() extends ReplicationFactor(-1)
  case class ZeroReplicationFactor() extends ReplicationFactor(0)

  // For Scala API
  case object AutoReplicationFactor extends ReplicationFactor(-1)
  case object ZeroReplicationFactor extends ReplicationFactor(0)

  // --------------------------------
  // --- Replication
  // --------------------------------
  sealed trait ReplicationScheme

  // For Java API
  case class Transient() extends ReplicationScheme

  // For Scala API
  case object Transient extends ReplicationScheme
  case class Replication(
    storage: ReplicationStorage,
    strategy: ReplicationStrategy) extends ReplicationScheme

  // --------------------------------
  // --- ReplicationStorage
  // --------------------------------
  sealed trait ReplicationStorage

  // For Java API
  case class TransactionLog() extends ReplicationStorage
  case class DataGrid() extends ReplicationStorage

  // For Scala API
  case object TransactionLog extends ReplicationStorage
  case object DataGrid extends ReplicationStorage

  // --------------------------------
  // --- ReplicationStrategy
  // --------------------------------
  sealed trait ReplicationStrategy

  // For Java API
  case class WriteBehind() extends ReplicationStrategy
  case class WriteThrough() extends ReplicationStrategy

  // For Scala API
  case object WriteBehind extends ReplicationStrategy
  case object WriteThrough extends ReplicationStrategy

  // --------------------------------
  // --- Helper methods for parsing
  // --------------------------------

  def nodeNameFor(home: Home): String = home match {
    case Node(nodename)    ⇒ nodename
<<<<<<< HEAD
    case Host("localhost") ⇒ Config.nodename
    case IP("0.0.0.0")     ⇒ Config.nodename
    case IP("127.0.0.1")   ⇒ Config.nodename
    case Host(hostname) ⇒ throw new UnsupportedOperationException(
      "Specifying preferred node name by 'hostname' is not yet supported. Use the node name like: preferred-nodes = [\"node:node1\"]")
    case IP(address) ⇒ throw new UnsupportedOperationException(
      "Specifying preferred node name by 'IP address' is not yet supported. Use the node name like: preferred-nodes = [\"node:node1\"]")
=======
//    case Host("localhost") ⇒ Config.nodename
//    case IP("0.0.0.0")     ⇒ Config.nodename
//    case IP("127.0.0.1")   ⇒ Config.nodename
//    case Host(hostname)    ⇒ throw new UnsupportedOperationException("Specifying preferred node name by 'hostname' is not yet supported. Use the node name like: preferred-nodes = [\"node:node1\"]")
//    case IP(address)       ⇒ throw new UnsupportedOperationException("Specifying preferred node name by 'IP address' is not yet supported. Use the node name like: preferred-nodes = [\"node:node1\"]")
>>>>>>> f1bc34ca
  }

  def isHomeNode(homes: Iterable[Home]): Boolean = homes exists (home ⇒ nodeNameFor(home) == Config.nodename)

  def routerTypeFor(routing: Routing): RouterType = routing match {
    case Direct          ⇒ RouterType.Direct
    case Direct()        ⇒ RouterType.Direct
    case RoundRobin      ⇒ RouterType.RoundRobin
    case RoundRobin()    ⇒ RouterType.RoundRobin
    case Random          ⇒ RouterType.Random
    case Random()        ⇒ RouterType.Random
    case LeastCPU        ⇒ RouterType.LeastCPU
    case LeastCPU()      ⇒ RouterType.LeastCPU
    case LeastRAM        ⇒ RouterType.LeastRAM
    case LeastRAM()      ⇒ RouterType.LeastRAM
    case LeastMessages   ⇒ RouterType.LeastMessages
    case LeastMessages() ⇒ RouterType.LeastMessages
    case c: CustomRouter ⇒ throw new UnsupportedOperationException("Unknown Router [" + c + "]")
  }

  def replicationSchemeFor(deployment: Deploy): Option[ReplicationScheme] = deployment match {
    case Deploy(_, _, _, Clustered(_, _, replicationScheme)) ⇒ Some(replicationScheme)
    case _ ⇒ None
  }

  def isReplicated(deployment: Deploy): Boolean = replicationSchemeFor(deployment) match {
    case Some(replicationScheme) ⇒ isReplicated(replicationScheme)
    case _                       ⇒ false
  }

  def isReplicated(replicationScheme: ReplicationScheme): Boolean =
    isReplicatedWithTransactionLog(replicationScheme) ||
      isReplicatedWithDataGrid(replicationScheme)

  def isWriteBehindReplication(replicationScheme: ReplicationScheme): Boolean = replicationScheme match {
    case _: Transient | Transient ⇒ false
    case Replication(_, strategy) ⇒
      strategy match {
        case _: WriteBehind | WriteBehind   ⇒ true
        case _: WriteThrough | WriteThrough ⇒ false
      }
  }

  def isWriteThroughReplication(replicationScheme: ReplicationScheme): Boolean = replicationScheme match {
    case _: Transient | Transient ⇒ false
    case Replication(_, strategy) ⇒
      strategy match {
        case _: WriteBehind | WriteBehind   ⇒ true
        case _: WriteThrough | WriteThrough ⇒ false
      }
  }

  def isReplicatedWithTransactionLog(replicationScheme: ReplicationScheme): Boolean = replicationScheme match {
    case _: Transient | Transient ⇒ false
    case Replication(storage, _) ⇒
      storage match {
        case _: TransactionLog | TransactionLog ⇒ true
        case _: DataGrid | DataGrid             ⇒ throw new UnsupportedOperationException("ReplicationStorage 'DataGrid' is no supported yet")
      }
  }

  def isReplicatedWithDataGrid(replicationScheme: ReplicationScheme): Boolean = replicationScheme match {
    case _: Transient | Transient ⇒ false
    case Replication(storage, _) ⇒
      storage match {
        case _: TransactionLog | TransactionLog ⇒ false
        case _: DataGrid | DataGrid             ⇒ throw new UnsupportedOperationException("ReplicationStorage 'DataGrid' is no supported yet")
      }
  }
}<|MERGE_RESOLUTION|>--- conflicted
+++ resolved
@@ -138,21 +138,11 @@
 
   def nodeNameFor(home: Home): String = home match {
     case Node(nodename)    ⇒ nodename
-<<<<<<< HEAD
-    case Host("localhost") ⇒ Config.nodename
-    case IP("0.0.0.0")     ⇒ Config.nodename
-    case IP("127.0.0.1")   ⇒ Config.nodename
-    case Host(hostname) ⇒ throw new UnsupportedOperationException(
-      "Specifying preferred node name by 'hostname' is not yet supported. Use the node name like: preferred-nodes = [\"node:node1\"]")
-    case IP(address) ⇒ throw new UnsupportedOperationException(
-      "Specifying preferred node name by 'IP address' is not yet supported. Use the node name like: preferred-nodes = [\"node:node1\"]")
-=======
 //    case Host("localhost") ⇒ Config.nodename
 //    case IP("0.0.0.0")     ⇒ Config.nodename
 //    case IP("127.0.0.1")   ⇒ Config.nodename
 //    case Host(hostname)    ⇒ throw new UnsupportedOperationException("Specifying preferred node name by 'hostname' is not yet supported. Use the node name like: preferred-nodes = [\"node:node1\"]")
 //    case IP(address)       ⇒ throw new UnsupportedOperationException("Specifying preferred node name by 'IP address' is not yet supported. Use the node name like: preferred-nodes = [\"node:node1\"]")
->>>>>>> f1bc34ca
   }
 
   def isHomeNode(homes: Iterable[Home]): Boolean = homes exists (home ⇒ nodeNameFor(home) == Config.nodename)
