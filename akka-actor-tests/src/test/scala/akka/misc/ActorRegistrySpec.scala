--- conflicted
+++ resolved
@@ -31,7 +31,6 @@
 class ActorRegistrySpec extends JUnitSuite {
   import ActorRegistrySpec._
 
-<<<<<<< HEAD
   @Test def shouldGetActorByAddressFromActorRegistry {
     Actor.registry.local.shutdownAll
     val actor1 = actorOf[TestActor]("test-actor-1")
@@ -73,151 +72,10 @@
     val actor2 = actorOf[TestActor]("test-actor-2")
     actor2.start
     val actors = Actor.registry.local.actors
-=======
-  @Test def shouldGetActorByIdFromActorRegistry {
-    Actor.registry.shutdownAll()
-    val actor = actorOf[TestActor]
-    actor.start()
-    val actors = Actor.registry.actorsFor("MyID")
-    assert(actors.size === 1)
-    assert(actors.head.actor.isInstanceOf[TestActor])
-    assert(actors.head.id === "MyID")
-    actor.stop()
-  }
-
-  @Test def shouldGetActorByUUIDFromActorRegistry {
-    Actor.registry.shutdownAll()
-    val actor = actorOf[TestActor]
-    val uuid = actor.uuid
-    actor.start()
-    val actorOrNone = Actor.registry.actorFor(uuid)
-    assert(actorOrNone.isDefined)
-    assert(actorOrNone.get.uuid === uuid)
-    actor.stop()
-  }
-
-  @Test def shouldGetActorByClassFromActorRegistry {
-    Actor.registry.shutdownAll()
-    val actor = actorOf[TestActor]
-    actor.start()
-    val actors = Actor.registry.actorsFor(classOf[TestActor])
-    assert(actors.size === 1)
-    assert(actors.head.actor.isInstanceOf[TestActor])
-    assert(actors.head.id === "MyID")
-    actor.stop()
-  }
-
-  @Test def shouldGetActorByManifestFromActorRegistry {
-    Actor.registry.shutdownAll()
-    val actor = actorOf[TestActor]
-    actor.start()
-    val actors = Actor.registry.actorsFor[TestActor]
-    assert(actors.size === 1)
-    assert(actors.head.actor.isInstanceOf[TestActor])
-    assert(actors.head.id === "MyID")
-    actor.stop()
-  }
-
-  @Test def shouldFindThingsFromActorRegistry {
-    Actor.registry.shutdownAll()
-    val actor = actorOf[TestActor]
-    actor.start()
-    val found = Actor.registry.find({ case a: ActorRef if a.actor.isInstanceOf[TestActor] => a })
-    assert(found.isDefined)
-    assert(found.get.actor.isInstanceOf[TestActor])
-    assert(found.get.id === "MyID")
-    actor.stop()
-  }
-
-  @Test def shouldGetActorsByIdFromActorRegistry {
-    Actor.registry.shutdownAll()
-    val actor1 = actorOf[TestActor]
-    actor1.start()
-    val actor2 = actorOf[TestActor]
-    actor2.start()
-    val actors = Actor.registry.actorsFor("MyID")
-    assert(actors.size === 2)
-    assert(actors.head.actor.isInstanceOf[TestActor])
-    assert(actors.head.id === "MyID")
-    assert(actors.last.actor.isInstanceOf[TestActor])
-    assert(actors.last.id === "MyID")
-    actor1.stop()
-    actor2.stop()
-  }
-
-  @Test def shouldGetActorsByClassFromActorRegistry {
-    Actor.registry.shutdownAll()
-    val actor1 = actorOf[TestActor]
-    actor1.start()
-    val actor2 = actorOf[TestActor]
-    actor2.start()
-    val actors = Actor.registry.actorsFor(classOf[TestActor])
-    assert(actors.size === 2)
-    assert(actors.head.actor.isInstanceOf[TestActor])
-    assert(actors.head.id === "MyID")
-    assert(actors.last.actor.isInstanceOf[TestActor])
-    assert(actors.last.id === "MyID")
-    actor1.stop()
-    actor2.stop()
-  }
-
-  @Test def shouldGetActorsByManifestFromActorRegistry {
-    Actor.registry.shutdownAll()
-    val actor1 = actorOf[TestActor]
-    actor1.start()
-    val actor2 = actorOf[TestActor]
-    actor2.start()
-    val actors = Actor.registry.actorsFor[TestActor]
-    assert(actors.size === 2)
-    assert(actors.head.actor.isInstanceOf[TestActor])
-    assert(actors.head.id === "MyID")
-    assert(actors.last.actor.isInstanceOf[TestActor])
-    assert(actors.last.id === "MyID")
-    actor1.stop()
-    actor2.stop()
-  }
-
-  @Test def shouldGetActorsByMessageFromActorRegistry {
-
-    Actor.registry.shutdownAll()
-    val actor1 = actorOf[TestActor]
-    actor1.start()
-    val actor2 = actorOf[TestActor2]
-    actor2.start()
-
-    val actorsForAcotrTestActor = Actor.registry.actorsFor[TestActor]
-    assert(actorsForAcotrTestActor.size === 1)
-
-    val actorsForAcotrTestActor2 = Actor.registry.actorsFor[TestActor2]
-    assert(actorsForAcotrTestActor2.size === 1)
-
-    val actorsForAcotr = Actor.registry.actorsFor[Actor]
-    assert(actorsForAcotr.size === 2)
-
-
-    val actorsForMessagePing2 = Actor.registry.actorsFor[Actor]("ping2")
-    assert(actorsForMessagePing2.size === 1)
-
-    val actorsForMessagePing = Actor.registry.actorsFor[Actor]("ping")
-    assert(actorsForMessagePing.size === 2)
-
-    actor1.stop()
-    actor2.stop()
-  }
-
-  @Test def shouldGetAllActorsFromActorRegistry {
-    Actor.registry.shutdownAll()
-    val actor1 = actorOf[TestActor]
-    actor1.start()
-    val actor2 = actorOf[TestActor]
-    actor2.start()
-    val actors = Actor.registry.actors
->>>>>>> 9706d17a
     assert(actors.size === 2)
     assert(actors.head.actor.isInstanceOf[TestActor])
     assert(actors.head.address === "test-actor-2")
     assert(actors.last.actor.isInstanceOf[TestActor])
-<<<<<<< HEAD
     assert(actors.last.address === "test-actor-1")
     actor1.stop
     actor2.stop
@@ -229,19 +87,6 @@
     actor1.start
     val actor2 = actorOf[TestActor]("test-actor-2")
     actor2.start
-=======
-    assert(actors.last.id === "MyID")
-    actor1.stop()
-    actor2.stop()
-  }
-
-  @Test def shouldGetResponseByAllActorsInActorRegistryWhenInvokingForeach {
-    Actor.registry.shutdownAll()
-    val actor1 = actorOf[TestActor]
-    actor1.start()
-    val actor2 = actorOf[TestActor]
-    actor2.start()
->>>>>>> 9706d17a
     record = ""
     Actor.registry.local.foreach(actor => actor !! "ping")
     assert(record === "pongpong")
@@ -249,7 +94,6 @@
     actor2.stop()
   }
 
-<<<<<<< HEAD
   @Test def shouldShutdownAllActorsInLocalActorRegistry {
     Actor.registry.local.shutdownAll
     val actor1 = actorOf[TestActor]("test-actor-1")
@@ -267,25 +111,6 @@
     val actor2 = actorOf[TestActor]("test-actor-2")
     actor2.start
     assert(Actor.registry.local.actors.size === 2)
-=======
-  @Test def shouldShutdownAllActorsInActorRegistry {
-    Actor.registry.shutdownAll()
-    val actor1 = actorOf[TestActor]
-    actor1.start()
-    val actor2 = actorOf[TestActor]
-    actor2.start()
-    Actor.registry.shutdownAll()
-    assert(Actor.registry.actors.size === 0)
-  }
-
-  @Test def shouldRemoveUnregisterActorInActorRegistry {
-    Actor.registry.shutdownAll()
-    val actor1 = actorOf[TestActor]
-    actor1.start()
-    val actor2 = actorOf[TestActor]
-    actor2.start()
-    assert(Actor.registry.actors.size === 2)
->>>>>>> 9706d17a
     Actor.registry.unregister(actor1)
     assert(Actor.registry.local.actors.size === 1)
     Actor.registry.unregister(actor2)
@@ -294,11 +119,7 @@
 
   /*
   @Test def shouldBeAbleToRegisterActorsConcurrently {
-<<<<<<< HEAD
     Actor.registry.local.shutdownAll
-=======
-    Actor.registry.shutdownAll()
->>>>>>> 9706d17a
 
     def mkTestActors = for(i <- (1 to 10).toList;j <- 1 to 3000) yield actorOf( new Actor {
       self.address = i.toString
